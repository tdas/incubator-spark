/*
 * Licensed to the Apache Software Foundation (ASF) under one or more
 * contributor license agreements.  See the NOTICE file distributed with
 * this work for additional information regarding copyright ownership.
 * The ASF licenses this file to You under the Apache License, Version 2.0
 * (the "License"); you may not use this file except in compliance with
 * the License.  You may obtain a copy of the License at
 *
 *    http://www.apache.org/licenses/LICENSE-2.0
 *
 * Unless required by applicable law or agreed to in writing, software
 * distributed under the License is distributed on an "AS IS" BASIS,
 * WITHOUT WARRANTIES OR CONDITIONS OF ANY KIND, either express or implied.
 * See the License for the specific language governing permissions and
 * limitations under the License.
 */

package org.apache.spark.streaming.receivers

import akka.actor.{ Actor, PoisonPill, Props, SupervisorStrategy }
import akka.actor.{ actorRef2Scala, ActorRef }
import akka.actor.{ PossiblyHarmful, OneForOneStrategy }
import akka.actor.SupervisorStrategy._

import scala.concurrent.duration._
import scala.reflect.ClassTag

import org.apache.spark.storage.{StorageLevel, StreamBlockId}
import org.apache.spark.streaming.dstream.NetworkReceiver

import java.util.concurrent.atomic.AtomicInteger

import scala.collection.mutable.ArrayBuffer
import org.apache.spark.{SparkEnv, Logging}

/** A helper with set of defaults for supervisor strategy */
object ReceiverSupervisorStrategy {

  val defaultStrategy = OneForOneStrategy(maxNrOfRetries = 10, withinTimeRange =
    15 millis) {
    case _: RuntimeException => Restart
    case _: Exception => Escalate
  }
}

/**
 * A receiver trait to be mixed in with your Actor to gain access to
 * the API for pushing received data into Spark Streaming for being processed.
 *
 * Find more details at: http://spark-project.org/docs/latest/streaming-custom-receivers.html
 * 
 * @example {{{
 *  class MyActor extends Actor with Receiver{
 *      def receive {
 *          case anything: String => pushBlock(anything)
 *      }
 *  }
 *
 *  // Can be used with an actorStream as follows
 *  ssc.actorStream[String](Props(new MyActor),"MyActorReceiver")
 *
 * }}}
 *
 * @note Since Actor may exist outside the spark framework, It is thus user's responsibility
 *       to ensure the type safety, i.e parametrized type of push block and InputDStream
 *       should be same.
 */
trait Receiver {

  self: Actor => // to ensure that this can be added to Actor classes only

  /**
   * Push an iterator received data into Spark Streaming for processing
   */
  def pushBlock[T: ClassTag](iter: Iterator[T]) {
    context.parent ! Data(iter)
  }

  /**
   * Push a single item of received data into Spark Streaming for processing
   */
  def pushBlock[T: ClassTag](data: T) {
    context.parent ! Data(data)
  }
}

/**
 * Statistics for querying the supervisor about state of workers. Used in
 * conjunction with `StreamingContext.actorStream` and
 * [[org.apache.spark.streaming.receivers.Receiver]].
 */
case class Statistics(numberOfMsgs: Int,
  numberOfWorkers: Int,
  numberOfHiccups: Int,
  otherInfo: String)

/** Case class to receive data sent by child actors */
private[streaming] case class Data[T: ClassTag](data: T)

/**
 * Provides Actors as receivers for receiving stream.
 *
 * As Actors can also be used to receive data from almost any stream source.
 * A nice set of abstraction(s) for actors as receivers is already provided for
 * a few general cases. It is thus exposed as an API where user may come with
 * his own Actor to run as receiver for Spark Streaming input source.
 *
 * This starts a supervisor actor which starts workers and also provides
 * [http://doc.akka.io/docs/akka/snapshot/scala/fault-tolerance.html fault-tolerance].
 *
 * Here's a way to start more supervisor/workers as its children.
 *
 * @example {{{
 *  context.parent ! Props(new Supervisor)
 * }}} OR {{{
 *  context.parent ! Props(new Worker, "Worker")
 * }}}
 */
private[streaming] class ActorReceiver[T: ClassTag](
  props: Props,
  name: String,
  storageLevel: StorageLevel,
  receiverSupervisorStrategy: SupervisorStrategy)
  extends NetworkReceiver[T](storageLevel) with Logging {

  protected lazy val supervisor = SparkEnv.get.actorSystem.actorOf(Props(new Supervisor),
    "Supervisor" + receiverId)

  class Supervisor extends Actor {

    override val supervisorStrategy = receiverSupervisorStrategy
    val worker = context.actorOf(props, name)
    logInfo("Started receiver worker at:" + worker.path)

    val n: AtomicInteger = new AtomicInteger(0)
    val hiccups: AtomicInteger = new AtomicInteger(0)

    def receive = {

      case Data(iter: Iterator[_]) => pushBlock(iter.asInstanceOf[Iterator[T]])

<<<<<<< HEAD
      case Data(msg) ⇒
        store(msg.asInstanceOf[T])
=======
      case Data(msg) =>
        blocksGenerator += msg.asInstanceOf[T]
>>>>>>> 3a9d82cc
        n.incrementAndGet

      case props: Props =>
        val worker = context.actorOf(props)
        logInfo("Started receiver worker at:" + worker.path)
        sender ! worker

      case (props: Props, name: String) =>
        val worker = context.actorOf(props, name)
        logInfo("Started receiver worker at:" + worker.path)
        sender ! worker

      case _: PossiblyHarmful => hiccups.incrementAndGet()

      case _: Statistics =>
        val workers = context.children
        sender ! Statistics(n.get, workers.size, hiccups.get, workers.mkString("\n"))

    }
  }

  protected def pushBlock(iter: Iterator[T]) {
    store(iter)
  }

  def onStart() = {
    supervisor
    logInfo("Supervision tree for receivers initialized at:" + supervisor.path)
  }

  def onStop() = {
    supervisor ! PoisonPill
  }

}<|MERGE_RESOLUTION|>--- conflicted
+++ resolved
@@ -137,15 +137,11 @@
 
     def receive = {
 
-      case Data(iter: Iterator[_]) => pushBlock(iter.asInstanceOf[Iterator[T]])
+      case Data(iter: Iterator[_]) =>
+        pushBlock(iter.asInstanceOf[Iterator[T]])
 
-<<<<<<< HEAD
-      case Data(msg) ⇒
+      case Data(msg) =>
         store(msg.asInstanceOf[T])
-=======
-      case Data(msg) =>
-        blocksGenerator += msg.asInstanceOf[T]
->>>>>>> 3a9d82cc
         n.incrementAndGet
 
       case props: Props =>
