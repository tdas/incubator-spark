package spark.streaming

import StreamingContext._
import Time._

import spark._
import spark.SparkContext._
import spark.rdd._
import spark.storage.StorageLevel

import scala.collection.mutable.ArrayBuffer
import scala.collection.mutable.HashMap

import java.util.concurrent.ArrayBlockingQueue
import java.io.{ObjectInputStream, IOException, ObjectOutputStream}

import org.apache.hadoop.fs.Path
import org.apache.hadoop.conf.Configuration

<<<<<<< HEAD

case class DStreamCheckpointData(rdds: HashMap[Time, Any])

=======
/**
 * A Discretized Stream (DStream), the basic abstraction in Spark Streaming, is a continuous
 * sequence of RDDs (of the same type) representing a continuous stream of data (see [[spark.RDD]]
 * for more details on RDDs). DStreams can either be created from live data (such as, data from
 * HDFS. Kafka or Flume) or it can be generated by transformation existing DStreams using operations
 * such as `map`, `window` and `reduceByKeyAndWindow`. While a Spark Streaming program is running, each
 * DStream periodically generates a RDD, either from live data or by transforming the RDD generated
 * by a parent DStream.
 *
 * This class contains the basic operations available on all DStreams, such as `map`, `filter` and
 * `window`. In addition, [[spark.streaming.PairDStreamFunctions]] contains operations available
 * only on DStreams of key-value pairs, such as `groupByKeyAndWindow` and `join`. These operations
 * are automatically available on any DStream of the right type (e.g., DStream[(Int, Int)] through
 * implicit conversions when `spark.streaming.StreamingContext._` is imported.
 *
 * DStreams internally is characterized by a few basic properties:
 *  - A list of other DStreams that the DStream depends on
 *  - A time interval at which the DStream generates an RDD
 *  - A function that is used to generate an RDD after each time interval
 */
>>>>>>> a69a82be
abstract class DStream[T: ClassManifest] (@transient var ssc: StreamingContext)
extends Serializable with Logging {

  initLogging()

  /** 
   * ----------------------------------------------
   * Methods that must be implemented by subclasses
   * ---------------------------------------------- 
   */

  // Time interval at which the DStream generates an RDD
  def slideTime: Time 

  // List of parent DStreams on which this DStream depends on
  def dependencies: List[DStream[_]]

  // Key method that computes RDD for a valid time
  def compute (validTime: Time): Option[RDD[T]]

  /**
   * --------------------------------------- 
   * Other general fields and methods of DStream
   * --------------------------------------- 
   */

  // RDDs generated, marked as protected[streaming] so that testsuites can access it
  @transient
  protected[streaming] var generatedRDDs = new HashMap[Time, RDD[T]] ()
  
  // Time zero for the DStream
  protected[streaming] var zeroTime: Time = null

  // Duration for which the DStream will remember each RDD created
  protected[streaming] var rememberDuration: Time = null

  // Storage level of the RDDs in the stream
  protected[streaming] var storageLevel: StorageLevel = StorageLevel.NONE

  // Checkpoint details
  protected[streaming] val mustCheckpoint = false
  protected[streaming] var checkpointInterval: Time = null
  protected[streaming] var checkpointData = new DStreamCheckpointData(HashMap[Time, Any]())

  // Reference to whole DStream graph
  protected[streaming] var graph: DStreamGraph = null

  def isInitialized = (zeroTime != null)

  // Duration for which the DStream requires its parent DStream to remember each RDD created
  def parentRememberDuration = rememberDuration

  // Set caching level for the RDDs created by this DStream
  def persist(level: StorageLevel): DStream[T] = {
    if (this.isInitialized) {
      throw new UnsupportedOperationException(
        "Cannot change storage level of an DStream after streaming context has started")
    }
    this.storageLevel = level
    this
  }

  def persist(): DStream[T] = persist(StorageLevel.MEMORY_ONLY_SER)
  
  // Turn on the default caching level for this RDD
  def cache(): DStream[T] = persist()

  def checkpoint(interval: Time): DStream[T] = {
    if (isInitialized) {
      throw new UnsupportedOperationException(
        "Cannot change checkpoint interval of an DStream after streaming context has started")
    }
    persist()
    checkpointInterval = interval
    this
  }

  /**
   * This method initializes the DStream by setting the "zero" time, based on which
   * the validity of future times is calculated. This method also recursively initializes
   * its parent DStreams.
   */
  protected[streaming] def initialize(time: Time) {
    if (zeroTime != null && zeroTime != time) {
      throw new Exception("ZeroTime is already initialized to " + zeroTime
        + ", cannot initialize it again to " + time)
    }
    zeroTime = time

    // Set the checkpoint interval to be slideTime or 10 seconds, which ever is larger
    if (mustCheckpoint && checkpointInterval == null) {
      checkpointInterval = slideTime.max(Seconds(10))
      logInfo("Checkpoint interval automatically set to " + checkpointInterval)
    }

    // Set the minimum value of the rememberDuration if not already set
    var minRememberDuration = slideTime
    if (checkpointInterval != null && minRememberDuration <= checkpointInterval) {
      minRememberDuration = checkpointInterval * 2  // times 2 just to be sure that the latest checkpoint is not forgetten
    }
    if (rememberDuration == null || rememberDuration < minRememberDuration) {
      rememberDuration = minRememberDuration
    }

    // Initialize the dependencies
    dependencies.foreach(_.initialize(zeroTime))
  }

  protected[streaming] def validate() {
    assert(rememberDuration != null, "Remember duration is set to null")

    assert(
      !mustCheckpoint || checkpointInterval != null,
      "The checkpoint interval for " + this.getClass.getSimpleName + " has not been set. " +
        " Please use DStream.checkpoint() to set the interval."
    )

    assert(
      checkpointInterval == null || checkpointInterval >= slideTime,
      "The checkpoint interval for " + this.getClass.getSimpleName + " has been set to " +
        checkpointInterval + " which is lower than its slide time (" + slideTime + "). " +
        "Please set it to at least " + slideTime + "."
    )

    assert(
      checkpointInterval == null || checkpointInterval.isMultipleOf(slideTime),
      "The checkpoint interval for " + this.getClass.getSimpleName + " has been set to " +
        checkpointInterval + " which not a multiple of its slide time (" + slideTime + "). " +
        "Please set it to a multiple " + slideTime + "."
    )

    assert(
      checkpointInterval == null || storageLevel != StorageLevel.NONE,
      "" + this.getClass.getSimpleName + " has been marked for checkpointing but the storage " +
        "level has not been set to enable persisting. Please use DStream.persist() to set the " +
        "storage level to use memory for better checkpointing performance."
    )

    assert(
      checkpointInterval == null || rememberDuration > checkpointInterval,
      "The remember duration for " + this.getClass.getSimpleName + " has been set to " +
        rememberDuration + " which is not more than the checkpoint interval (" +
        checkpointInterval + "). Please set it to higher than " + checkpointInterval + "."
    )

    val metadataCleanerDelay = spark.util.MetadataCleaner.getDelaySeconds
    logInfo("metadataCleanupDelay = " + metadataCleanerDelay)
    assert(
      metadataCleanerDelay < 0 || rememberDuration < metadataCleanerDelay * 1000,
      "It seems you are doing some DStream window operation or setting a checkpoint interval " +
        "which requires " + this.getClass.getSimpleName + " to remember generated RDDs for more " +
        "than " + rememberDuration.milliseconds + " milliseconds. But the Spark's metadata cleanup" +
        "delay is set to " + (metadataCleanerDelay / 60.0) + " minutes, which is not sufficient. Please set " +
        "the Java property 'spark.cleaner.delay' to more than " +
        math.ceil(rememberDuration.millis.toDouble / 60000.0).toInt + " minutes."
    )

    dependencies.foreach(_.validate())

    logInfo("Slide time = " + slideTime)
    logInfo("Storage level = " + storageLevel)
    logInfo("Checkpoint interval = " + checkpointInterval)
    logInfo("Remember duration = " + rememberDuration)
    logInfo("Initialized and validated " + this)
  }

  protected[streaming] def setContext(s: StreamingContext) {
    if (ssc != null && ssc != s) {
      throw new Exception("Context is already set in " + this + ", cannot set it again")
    }
    ssc = s
    logInfo("Set context for " + this)
    dependencies.foreach(_.setContext(ssc))
  }

  protected[streaming] def setGraph(g: DStreamGraph) {
    if (graph != null && graph != g) {
      throw new Exception("Graph is already set in " + this + ", cannot set it again")
    }
    graph = g
    dependencies.foreach(_.setGraph(graph))
  }

  protected[streaming] def remember(duration: Time) {
    if (duration != null && duration > rememberDuration) {
      rememberDuration = duration
      logInfo("Duration for remembering RDDs set to " + rememberDuration + " for " + this)
    }
    dependencies.foreach(_.remember(parentRememberDuration))
  }

  /** This method checks whether the 'time' is valid wrt slideTime for generating RDD */
  protected def isTimeValid(time: Time): Boolean = {
    if (!isInitialized) {
      throw new Exception (this + " has not been initialized")
    } else if (time <= zeroTime || ! (time - zeroTime).isMultipleOf(slideTime)) {
      false
    } else {
      true
    }
  }

  /**
   * Retrieves a precomputed RDD of this DStream, or computes the RDD. This is an internal
   * method that should not be called directly.
   */  
  protected[streaming] def getOrCompute(time: Time): Option[RDD[T]] = {
    // If this DStream was not initialized (i.e., zeroTime not set), then do it
    // If RDD was already generated, then retrieve it from HashMap
    generatedRDDs.get(time) match {
      
      // If an RDD was already generated and is being reused, then 
      // probably all RDDs in this DStream will be reused and hence should be cached
      case Some(oldRDD) => Some(oldRDD)
      
      // if RDD was not generated, and if the time is valid
      // (based on sliding time of this DStream), then generate the RDD
      case None => {
        if (isTimeValid(time)) {
          compute(time) match {
            case Some(newRDD) =>
              if (storageLevel != StorageLevel.NONE) {
                newRDD.persist(storageLevel)
                logInfo("Persisting RDD " + newRDD.id + " for time " + time + " to " + storageLevel + " at time " + time)
              }
              if (checkpointInterval != null && (time - zeroTime).isMultipleOf(checkpointInterval)) {
                newRDD.checkpoint()
                logInfo("Marking RDD " + newRDD.id + " for time " + time + " for checkpointing at time " + time)
              }
              generatedRDDs.put(time, newRDD)
              Some(newRDD)
            case None => 
              None
          }
        } else {
          None
        }
      }
    }
  }

  /**
   * Generates a SparkStreaming job for the given time. This is an internal method that
   * should not be called directly. This default implementation creates a job
   * that materializes the corresponding RDD. Subclasses of DStream may override this
   * (eg. PerRDDForEachDStream).
   */
  protected[streaming] def generateJob(time: Time): Option[Job] = {
    getOrCompute(time) match {
      case Some(rdd) => {
        val jobFunc = () => {
          val emptyFunc = { (iterator: Iterator[T]) => {} } 
          ssc.sc.runJob(rdd, emptyFunc)
        }
        Some(new Job(time, jobFunc))
      }
      case None => None
    }
  }

  /**
   * Dereferences RDDs that are older than rememberDuration.
   */
  protected[streaming] def forgetOldRDDs(time: Time) {
    val keys = generatedRDDs.keys
    var numForgotten = 0
    keys.foreach(t => {
      if (t <= (time - rememberDuration)) {
        generatedRDDs.remove(t)
        numForgotten += 1
        logInfo("Forgot RDD of time " + t + " from " + this)
      }
    })
    logInfo("Forgot " + numForgotten + " RDDs from " + this)
    dependencies.foreach(_.forgetOldRDDs(time))
  }

  /* Adds metadata to the Stream while it is running. 
   * This methd should be overwritten by sublcasses of InputDStream.
   */
  protected[streaming] def addMetadata(metadata: Any) {
    if (metadata != null) {
      logInfo("Dropping Metadata: " + metadata.toString)
    }
  }

  /**
   * Refreshes the list of checkpointed RDDs that will be saved along with checkpoint of
   * this stream. This is an internal method that should not be called directly. This is
   * a default implementation that saves only the file names of the checkpointed RDDs to
   * checkpointData. Subclasses of DStream (especially those of InputDStream) may override
   * this method to save custom checkpoint data.
   */
  protected[streaming] def updateCheckpointData(currentTime: Time) {

    logInfo("Updating checkpoint data for time " + currentTime)

    // Get the checkpointed RDDs from the generated RDDs
    val newRdds = generatedRDDs.filter(_._2.getCheckpointData() != null)
                                         .map(x => (x._1, x._2.getCheckpointData()))
    // Make a copy of the existing checkpoint data
    val oldRdds = checkpointData.rdds.clone()
    // If the new checkpoint has checkpoints then replace existing with the new one
    if (newRdds.size > 0) {
      checkpointData.rdds.clear()
      checkpointData.rdds ++= newRdds
    }
    // Make dependencies update their checkpoint data
    dependencies.foreach(_.updateCheckpointData(currentTime))

    // TODO: remove this, this is just for debugging
    newRdds.foreach {
      case (time, data) => { logInfo("Added checkpointed RDD for time " + time + " to stream checkpoint") }
    }

    if (newRdds.size > 0) {
      (oldRdds -- newRdds.keySet).foreach {
        case (time, data) => {
          val path = new Path(data.toString)
          val fs = path.getFileSystem(new Configuration())
          fs.delete(path, true)
          logInfo("Deleted checkpoint file '" + path + "' for time " + time)
        }
      }
    }
    logInfo("Updated checkpoint data for time " + currentTime + ", " + checkpointData.size + " checkpoints, " 
      + "[" + checkpointData.mkString(",") + "]")
  }

  /**
   * Restores the RDDs in generatedRDDs from the checkpointData. This is an internal method
   * that should not be called directly. This is a default implementation that recreates RDDs
   * from the checkpoint file names stored in checkpointData. Subclasses of DStream that
   * override the updateCheckpointData() method would also need to override this method.
   */
  protected[streaming] def restoreCheckpointData() {
    // Create RDDs from the checkpoint data
    logInfo("Restoring checkpoint data from " + checkpointData.rdds.size + " checkpointed RDDs")
    checkpointData.rdds.foreach {
      case(time, data) => {
        logInfo("Restoring checkpointed RDD for time " + time + " from file '" + data.toString + "'")
        val rdd = ssc.sc.objectFile[T](data.toString)
        // Set the checkpoint file name to identify this RDD as a checkpointed RDD by updateCheckpointData()
        rdd.checkpointFile = data.toString
        generatedRDDs += ((time, rdd))
      }
    }
    dependencies.foreach(_.restoreCheckpointData())
    logInfo("Restored checkpoint data")
  }

  @throws(classOf[IOException])
  private def writeObject(oos: ObjectOutputStream) {
    logDebug(this.getClass().getSimpleName + ".writeObject used")
    if (graph != null) {
      graph.synchronized {
        if (graph.checkpointInProgress) {
          oos.defaultWriteObject()
        } else {
          val msg = "Object of " + this.getClass.getName + " is being serialized " +
            " possibly as a part of closure of an RDD operation. This is because " +
            " the DStream object is being referred to from within the closure. " +
            " Please rewrite the RDD operation inside this DStream to avoid this. " +
            " This has been enforced to avoid bloating of Spark tasks " +
            " with unnecessary objects."
          throw new java.io.NotSerializableException(msg)
        }
      }
    } else {
      throw new java.io.NotSerializableException("Graph is unexpectedly null when DStream is being serialized.")
    }
  }

  @throws(classOf[IOException])
  private def readObject(ois: ObjectInputStream) {
    logDebug(this.getClass().getSimpleName + ".readObject used")
    ois.defaultReadObject()
    generatedRDDs = new HashMap[Time, RDD[T]] ()
  }

  /** 
   * --------------
   * DStream operations
   * -------------- 
   */
  def map[U: ClassManifest](mapFunc: T => U): DStream[U] = {
    new MappedDStream(this, ssc.sc.clean(mapFunc))
  }

  def flatMap[U: ClassManifest](flatMapFunc: T => Traversable[U]): DStream[U] = {
    new FlatMappedDStream(this, ssc.sc.clean(flatMapFunc))
  }

  def filter(filterFunc: T => Boolean): DStream[T] = new FilteredDStream(this, filterFunc)

  def glom(): DStream[Array[T]] = new GlommedDStream(this)

  def mapPartitions[U: ClassManifest](mapPartFunc: Iterator[T] => Iterator[U]): DStream[U] = {
    new MapPartitionedDStream(this, ssc.sc.clean(mapPartFunc))
  }

  def reduce(reduceFunc: (T, T) => T): DStream[T] = this.map(x => (null, x)).reduceByKey(reduceFunc, 1).map(_._2)

  def count(): DStream[Int] = this.map(_ => 1).reduce(_ + _)
  
  def collect(): DStream[Seq[T]] = this.map(x => (null, x)).groupByKey(1).map(_._2)

  def foreach(foreachFunc: T => Unit) {
    val newStream = new PerElementForEachDStream(this, ssc.sc.clean(foreachFunc))
    ssc.registerOutputStream(newStream)
    newStream
  }

  def foreachRDD(foreachFunc: RDD[T] => Unit) {
    foreachRDD((r: RDD[T], t: Time) => foreachFunc(r))
  }

  def foreachRDD(foreachFunc: (RDD[T], Time) => Unit) {
    val newStream = new PerRDDForEachDStream(this, ssc.sc.clean(foreachFunc))
    ssc.registerOutputStream(newStream)
    newStream
  }

  def transformRDD[U: ClassManifest](transformFunc: RDD[T] => RDD[U]): DStream[U] = {
    transformRDD((r: RDD[T], t: Time) => transformFunc(r))
  }

  def transformRDD[U: ClassManifest](transformFunc: (RDD[T], Time) => RDD[U]): DStream[U] = {
    new TransformedDStream(this, ssc.sc.clean(transformFunc))
  }

  def toBlockingQueue() = {
    val queue = new ArrayBlockingQueue[RDD[T]](10000)
    this.foreachRDD(rdd => {
      queue.add(rdd)
    })
    queue
  }
  
  def print() {
    def foreachFunc = (rdd: RDD[T], time: Time) => {
      val first11 = rdd.take(11)
      println ("-------------------------------------------")
      println ("Time: " + time)
      println ("-------------------------------------------")
      first11.take(10).foreach(println)
      if (first11.size > 10) println("...")
      println()
    }
    val newStream = new PerRDDForEachDStream(this, ssc.sc.clean(foreachFunc))
    ssc.registerOutputStream(newStream)
  }

  def window(windowTime: Time): DStream[T] = window(windowTime, this.slideTime)

  def window(windowTime: Time, slideTime: Time): DStream[T] = {
    new WindowedDStream(this, windowTime, slideTime)
  }

  def tumble(batchTime: Time): DStream[T] = window(batchTime, batchTime)

  def reduceByWindow(reduceFunc: (T, T) => T, windowTime: Time, slideTime: Time): DStream[T] = {
    this.window(windowTime, slideTime).reduce(reduceFunc)
  }

  def reduceByWindow(
      reduceFunc: (T, T) => T,
      invReduceFunc: (T, T) => T,
      windowTime: Time,
      slideTime: Time
    ): DStream[T] = {
      this.map(x => (1, x))
          .reduceByKeyAndWindow(reduceFunc, invReduceFunc, windowTime, slideTime, 1)
          .map(_._2)
  }

  def countByWindow(windowTime: Time, slideTime: Time): DStream[Int] = {
    this.map(_ => 1).reduceByWindow(_ + _, _ - _, windowTime, slideTime)
  }

  def union(that: DStream[T]): DStream[T] = new UnionDStream[T](Array(this, that))

  def slice(interval: Interval): Seq[RDD[T]] = {
    slice(interval.beginTime, interval.endTime)
  }

  // Get all the RDDs between fromTime to toTime (both included)
  def slice(fromTime: Time, toTime: Time): Seq[RDD[T]] = {
    val rdds = new ArrayBuffer[RDD[T]]()
    var time = toTime.floor(slideTime)
    while (time >= zeroTime && time >= fromTime) {
      getOrCompute(time) match {
        case Some(rdd) => rdds += rdd
        case None => //throw new Exception("Could not get RDD for time " + time)
      }
      time -= slideTime
    }
    rdds.toSeq
  }

  def saveAsObjectFiles(prefix: String, suffix: String = "") {
    val saveFunc = (rdd: RDD[T], time: Time) => {
      val file = rddToFileName(prefix, suffix, time)
      rdd.saveAsObjectFile(file)
    }
    this.foreachRDD(saveFunc)
  }

  def saveAsTextFiles(prefix: String, suffix: String = "") {
    val saveFunc = (rdd: RDD[T], time: Time) => {
      val file = rddToFileName(prefix, suffix, time)
      rdd.saveAsTextFile(file)
    }
    this.foreachRDD(saveFunc)
  }

  def register() {
    ssc.registerOutputStream(this)
  }
}


abstract class InputDStream[T: ClassManifest] (@transient ssc_ : StreamingContext)
  extends DStream[T](ssc_) {
  
  override def dependencies = List()

  override def slideTime = {
    if (ssc == null) throw new Exception("ssc is null")
    if (ssc.graph.batchDuration == null) throw new Exception("batchDuration is null")
    ssc.graph.batchDuration
  }
  
  def start()  
  
  def stop()
}


/**
 * TODO
 */

class MappedDStream[T: ClassManifest, U: ClassManifest] (
    parent: DStream[T],
    mapFunc: T => U
  ) extends DStream[U](parent.ssc) {
  
  override def dependencies = List(parent)

  override def slideTime: Time = parent.slideTime

  override def compute(validTime: Time): Option[RDD[U]] = {
    parent.getOrCompute(validTime).map(_.map[U](mapFunc))
  }
}


/**
 * TODO
 */

class FlatMappedDStream[T: ClassManifest, U: ClassManifest](
    parent: DStream[T],
    flatMapFunc: T => Traversable[U]
  ) extends DStream[U](parent.ssc) {
  
  override def dependencies = List(parent)

  override def slideTime: Time = parent.slideTime

  override def compute(validTime: Time): Option[RDD[U]] = {
    parent.getOrCompute(validTime).map(_.flatMap(flatMapFunc))
  }
}


/**
 * TODO
 */

class FilteredDStream[T: ClassManifest](
    parent: DStream[T],
    filterFunc: T => Boolean
  ) extends DStream[T](parent.ssc) {
  
  override def dependencies = List(parent)

  override def slideTime: Time = parent.slideTime

  override def compute(validTime: Time): Option[RDD[T]] = {
    parent.getOrCompute(validTime).map(_.filter(filterFunc))
  }
}


/**
 * TODO
 */

class MapPartitionedDStream[T: ClassManifest, U: ClassManifest](
    parent: DStream[T],
    mapPartFunc: Iterator[T] => Iterator[U]
  ) extends DStream[U](parent.ssc) {

  override def dependencies = List(parent)

  override def slideTime: Time = parent.slideTime

  override def compute(validTime: Time): Option[RDD[U]] = {
    parent.getOrCompute(validTime).map(_.mapPartitions[U](mapPartFunc))
  }
}


/**
 * TODO
 */

class GlommedDStream[T: ClassManifest](parent: DStream[T])
  extends DStream[Array[T]](parent.ssc) {

  override def dependencies = List(parent)

  override def slideTime: Time = parent.slideTime

  override def compute(validTime: Time): Option[RDD[Array[T]]] = {
    parent.getOrCompute(validTime).map(_.glom())
  }
}


/**
 * TODO
 */

class ShuffledDStream[K: ClassManifest, V: ClassManifest, C: ClassManifest](
    parent: DStream[(K,V)],
    createCombiner: V => C,
    mergeValue: (C, V) => C,
    mergeCombiner: (C, C) => C,
    partitioner: Partitioner
  ) extends DStream [(K,C)] (parent.ssc) {
  
  override def dependencies = List(parent)

  override def slideTime: Time = parent.slideTime

  override def compute(validTime: Time): Option[RDD[(K,C)]] = {
    parent.getOrCompute(validTime) match {
      case Some(rdd) =>
        Some(rdd.combineByKey[C](createCombiner, mergeValue, mergeCombiner, partitioner))
      case None => None
    }
  }
}


/**
 * TODO
 */

class MapValuesDStream[K: ClassManifest, V: ClassManifest, U: ClassManifest](
    parent: DStream[(K, V)],
    mapValueFunc: V => U
  ) extends DStream[(K, U)](parent.ssc) {

  override def dependencies = List(parent)

  override def slideTime: Time = parent.slideTime

  override def compute(validTime: Time): Option[RDD[(K, U)]] = {
    parent.getOrCompute(validTime).map(_.mapValues[U](mapValueFunc))
  }
}


/**
 * TODO
 */

class FlatMapValuesDStream[K: ClassManifest, V: ClassManifest, U: ClassManifest](
    parent: DStream[(K, V)],
    flatMapValueFunc: V => TraversableOnce[U]
  ) extends DStream[(K, U)](parent.ssc) {

  override def dependencies = List(parent)

  override def slideTime: Time = parent.slideTime

  override def compute(validTime: Time): Option[RDD[(K, U)]] = {
    parent.getOrCompute(validTime).map(_.flatMapValues[U](flatMapValueFunc))
  }
}



/**
 * TODO
 */

class UnionDStream[T: ClassManifest](parents: Array[DStream[T]])
  extends DStream[T](parents.head.ssc) {

  if (parents.length == 0) {
    throw new IllegalArgumentException("Empty array of parents")
  }

  if (parents.map(_.ssc).distinct.size > 1) {
    throw new IllegalArgumentException("Array of parents have different StreamingContexts")
  }
  
  if (parents.map(_.slideTime).distinct.size > 1) {
    throw new IllegalArgumentException("Array of parents have different slide times")
  }

  override def dependencies = parents.toList

  override def slideTime: Time = parents.head.slideTime

  override def compute(validTime: Time): Option[RDD[T]] = {
    val rdds = new ArrayBuffer[RDD[T]]()
    parents.map(_.getOrCompute(validTime)).foreach(_ match {
      case Some(rdd) => rdds += rdd
      case None => throw new Exception("Could not generate RDD from a parent for unifying at time " + validTime)
    })
    if (rdds.size > 0) {
      Some(new UnionRDD(ssc.sc, rdds))
    } else {
      None
    }
  }
}


/**
 * TODO
 */

class PerElementForEachDStream[T: ClassManifest] (
    parent: DStream[T],
    foreachFunc: T => Unit
  ) extends DStream[Unit](parent.ssc) {
  
  override def dependencies = List(parent)

  override def slideTime: Time = parent.slideTime

  override def compute(validTime: Time): Option[RDD[Unit]] = None 

  override def generateJob(time: Time): Option[Job] = {
    parent.getOrCompute(time) match {
      case Some(rdd) =>
        val jobFunc = () => {
          val sparkJobFunc = { 
            (iterator: Iterator[T]) => iterator.foreach(foreachFunc) 
          } 
          ssc.sc.runJob(rdd, sparkJobFunc)
        }
        Some(new Job(time, jobFunc))
      case None => None
    }
  }
}


/**
 * TODO
 */

class PerRDDForEachDStream[T: ClassManifest] (
    parent: DStream[T],
    foreachFunc: (RDD[T], Time) => Unit
  ) extends DStream[Unit](parent.ssc) {

  override def dependencies = List(parent)

  override def slideTime: Time = parent.slideTime

  override def compute(validTime: Time): Option[RDD[Unit]] = None 

  override def generateJob(time: Time): Option[Job] = {
    parent.getOrCompute(time) match {
      case Some(rdd) =>
        val jobFunc = () => {
          foreachFunc(rdd, time)
        }
        Some(new Job(time, jobFunc))
      case None => None
    }
  }
}


/**
 * TODO
 */

class TransformedDStream[T: ClassManifest, U: ClassManifest] (
    parent: DStream[T],
    transformFunc: (RDD[T], Time) => RDD[U]
  ) extends DStream[U](parent.ssc) {

  override def dependencies = List(parent)

  override def slideTime: Time = parent.slideTime

  override def compute(validTime: Time): Option[RDD[U]] = {
    parent.getOrCompute(validTime).map(transformFunc(_, validTime))
  }
}<|MERGE_RESOLUTION|>--- conflicted
+++ resolved
@@ -17,11 +17,6 @@
 import org.apache.hadoop.fs.Path
 import org.apache.hadoop.conf.Configuration
 
-<<<<<<< HEAD
-
-case class DStreamCheckpointData(rdds: HashMap[Time, Any])
-
-=======
 /**
  * A Discretized Stream (DStream), the basic abstraction in Spark Streaming, is a continuous
  * sequence of RDDs (of the same type) representing a continuous stream of data (see [[spark.RDD]]
@@ -42,7 +37,9 @@
  *  - A time interval at which the DStream generates an RDD
  *  - A function that is used to generate an RDD after each time interval
  */
->>>>>>> a69a82be
+
+case class DStreamCheckpointData(rdds: HashMap[Time, Any])
+
 abstract class DStream[T: ClassManifest] (@transient var ssc: StreamingContext)
 extends Serializable with Logging {
 
